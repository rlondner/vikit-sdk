--- conflicted
+++ resolved
@@ -29,7 +29,6 @@
     they are accepted by LLM's, like a video, or an embedding...
     """
 
-<<<<<<< HEAD
     def __init__(self):
         self.build_settings: PromptBuildSettings = PromptBuildSettings()
         self.title = "NoTitle"
@@ -43,54 +42,4 @@
     def extended_fields(self, value: dict[str, Any]):
         self._extended_fields = value
         if "title" in value:
-            self.title = value["title"]
-=======
-    @log_function_params
-    def __init__(self, ml_gateway: MLModelsGateway = None):
-        self._text = None
-        self._image = None
-        self._subtitles: list[pysrt.SubRipItem] = None
-        self._subtitle_extractor = None
-        if ml_gateway is None:
-            self._models_gateway = MLModelsGatewayFactory().get_ml_models_gateway()
-
-    @property
-    def text(self) -> str:
-        """
-        Returns the text of the prompt.
-        """
-        return self._text
-
-    @property
-    def image(self) -> str:
-        """
-        Returns the image of the prompt.
-        """
-        return self._image
-
-    @property
-    def subtitles(self) -> list[pysrt.SubRipItem]:
-        """
-        Returns the subtitles of the prompt.
-
-        Raises:
-            ValueError: If the subtitles have not been prepared yet
-        """
-        if self._subtitles is None:
-            raise ValueError("The subtitles have not been prepared yet")
-
-        return self._subtitles
-
-    def get_duration(self) -> float:
-        """
-        Returns the duration of the prompt in seconds. This is not ideal and should be used only if
-        we don't have the recording of the prompt.
-        """
-        if self.subtitles is None:
-            raise ValueError("The subtitles have not been prepared yet")
-        else:
-            total_length = (
-                self.subtitles[-1].end.minutes * 60 + self.subtitles[-1].end.seconds
-            )
-            return total_length
->>>>>>> 305cc5f8
+            self.title = value["title"]